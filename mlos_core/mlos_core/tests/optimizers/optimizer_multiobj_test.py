#
# Copyright (c) Microsoft Corporation.
# Licensed under the MIT License.
#
"""
Test multi-target optimization.
"""

import logging
from typing import List, Optional, Type

import pytest

import pandas as pd
import numpy as np
import ConfigSpace as CS

from mlos_core.optimizers import OptimizerType, BaseOptimizer

from mlos_core.tests import SEED

_LOG = logging.getLogger(__name__)


@pytest.mark.parametrize(('optimizer_class', 'kwargs'), [
    *[(member.value, {}) for member in OptimizerType],
])
def test_multi_target_opt_wrong_weights(optimizer_class: Type[BaseOptimizer], kwargs: dict) -> None:
    """
    Make sure that the optimizer raises an error if the number of objective weights
    does not match the number of optimization targets.
    """
    with pytest.raises(ValueError):
        optimizer_class(
            parameter_space=CS.ConfigurationSpace(seed=SEED),
            optimization_targets=['main_score', 'other_score'],
            objective_weights=[1],
            **kwargs
        )


@pytest.mark.parametrize(('objective_weights'), [
    [2, 1],
    [0.5, 0.5],
    None,
])
@pytest.mark.parametrize(('optimizer_class', 'kwargs'), [
    *[(member.value, {}) for member in OptimizerType],
])
def test_multi_target_opt(objective_weights: Optional[List[float]],
                          optimizer_class: Type[BaseOptimizer],
                          kwargs: dict) -> None:
    """
    Toy multi-target optimization problem to test the optimizers with
    mixed numeric types to ensure that original dtypes are retained.
    """
    max_iterations = 10

    def objective(point: pd.DataFrame) -> pd.DataFrame:
        # mix of hyperparameters, optimal is to select the highest possible
        return pd.DataFrame({
            "main_score": point.x + point.y,
            "other_score": point.x ** 2 + point.y ** 2,
        })

    input_space = CS.ConfigurationSpace(seed=SEED)
    # add a mix of numeric datatypes
    input_space.add_hyperparameter(
        CS.UniformIntegerHyperparameter(name='x', lower=0, upper=5))
    input_space.add_hyperparameter(
        CS.UniformFloatHyperparameter(name='y', lower=0.0, upper=5.0))

    optimizer = optimizer_class(
        parameter_space=input_space,
        optimization_targets=['main_score', 'other_score'],
        objective_weights=objective_weights,
        **kwargs,
    )

    with pytest.raises(ValueError, match="No observations"):
        optimizer.get_best_observations()

    with pytest.raises(ValueError, match="No observations"):
        optimizer.get_observations()

    for _ in range(max_iterations):
        suggestion, context = optimizer.suggest()
        assert isinstance(suggestion, pd.DataFrame)
        assert set(suggestion.columns) == {'x', 'y'}
        # Check suggestion values are the expected dtype
        assert isinstance(suggestion.x.iloc[0], np.integer)
        assert isinstance(suggestion.y.iloc[0], np.floating)
        # Check that suggestion is in the space
        test_configuration = CS.Configuration(
            optimizer.parameter_space, suggestion.astype('O').iloc[0].to_dict())
        # Raises an error if outside of configuration space
        test_configuration.is_valid_configuration()
        # Test registering the suggested configuration with a score.
        observation = objective(suggestion)
        assert isinstance(observation, pd.DataFrame)
<<<<<<< HEAD
        assert set(observation.columns) == {'score', 'other_score'}
        optimizer.register(suggestion, observation, context)
=======
        assert set(observation.columns) == {'main_score', 'other_score'}
        optimizer.register(suggestion, observation)
>>>>>>> 0b010293

    (best_config, best_score, best_context) = optimizer.get_best_observations()
    assert isinstance(best_config, pd.DataFrame)
    assert isinstance(best_score, pd.DataFrame)
    assert set(best_config.columns) == {'x', 'y'}
    assert set(best_score.columns) == {'main_score', 'other_score'}
    assert best_config.shape == (1, 2)
    assert best_score.shape == (1, 2)

    (all_configs, all_scores, all_contexts) = optimizer.get_observations()
    assert isinstance(all_configs, pd.DataFrame)
    assert isinstance(all_scores, pd.DataFrame)
    assert set(all_configs.columns) == {'x', 'y'}
    assert set(all_scores.columns) == {'main_score', 'other_score'}
    assert all_configs.shape == (max_iterations, 2)
    assert all_scores.shape == (max_iterations, 2)<|MERGE_RESOLUTION|>--- conflicted
+++ resolved
@@ -98,13 +98,8 @@
         # Test registering the suggested configuration with a score.
         observation = objective(suggestion)
         assert isinstance(observation, pd.DataFrame)
-<<<<<<< HEAD
-        assert set(observation.columns) == {'score', 'other_score'}
+        assert set(observation.columns) == {'main_score', 'other_score'}
         optimizer.register(suggestion, observation, context)
-=======
-        assert set(observation.columns) == {'main_score', 'other_score'}
-        optimizer.register(suggestion, observation)
->>>>>>> 0b010293
 
     (best_config, best_score, best_context) = optimizer.get_best_observations()
     assert isinstance(best_config, pd.DataFrame)
