#
# Copyright (c) Microsoft Corporation.
# Licensed under the MIT License.
#
"""
Contains the wrapper class for SMAC Bayesian optimizers.
See Also: <https://automl.github.io/SMAC3/main/index.html>
"""

import inspect
import threading
from logging import warning
from pathlib import Path
from tempfile import TemporaryDirectory
from typing import Any, Callable, Dict, List, Optional, Tuple, Type, Union
from warnings import warn

import ConfigSpace
import numpy as np
import numpy.typing as npt
import pandas as pd

from smac import HyperparameterOptimizationFacade as Optimizer_Smac
from smac import Scenario
from smac.facade import AbstractFacade
from smac.initial_design import AbstractInitialDesign, SobolInitialDesign
from smac.intensifier.abstract_intensifier import AbstractIntensifier
from smac.main.config_selector import ConfigSelector
from smac.random_design.probability_design import ProbabilityRandomDesign
from smac.runhistory import StatusType, TrialInfo, TrialValue
from mlos_core.optimizers.bayesian_optimizers.bayesian_optimizer import BaseBayesianOptimizer
from mlos_core.spaces.adapters.adapter import BaseSpaceAdapter
from mlos_core.spaces.adapters.identity_adapter import IdentityAdapter


class SmacOptimizer(BaseBayesianOptimizer):
    """
    Wrapper class for SMAC based Bayesian optimization.
    """

<<<<<<< HEAD
    def __init__(
        self,  # pylint: disable=too-many-locals
        *,  # pylint: disable=too-many-locals
        parameter_space: ConfigSpace.ConfigurationSpace,
        optimization_targets: str | List[str] | None = None,
        space_adapter: Optional[BaseSpaceAdapter] = None,
        seed: Optional[int] = 0,
        run_name: Optional[str] = None,
        output_directory: Optional[str] = None,
        max_trials: int = 100,
        n_random_init: Optional[int] = None,
        max_ratio: Optional[float] = None,
        use_default_config: bool = False,
        n_random_probability: float = 0.1,
        facade: Type[AbstractFacade] = Optimizer_Smac,
        intensifier: Optional[Type[AbstractIntensifier]] = None,
        initial_design_class: Type[AbstractInitialDesign] = SobolInitialDesign,
        **kwargs: Any,
    ):
=======
    def __init__(self, *,  # pylint: disable=too-many-locals,too-many-arguments
                 parameter_space: ConfigSpace.ConfigurationSpace,
                 optimization_targets: List[str],
                 objective_weights: Optional[List[float]] = None,
                 space_adapter: Optional[BaseSpaceAdapter] = None,
                 seed: Optional[int] = 0,
                 run_name: Optional[str] = None,
                 output_directory: Optional[str] = None,
                 max_trials: int = 100,
                 n_random_init: Optional[int] = None,
                 max_ratio: Optional[float] = None,
                 use_default_config: bool = False,
                 n_random_probability: float = 0.1):
>>>>>>> 0b010293
        """
        Instantiate a new SMAC optimizer wrapper.

        Parameters
        ----------
        parameter_space : ConfigSpace.ConfigurationSpace
            The parameter space to optimize.

        optimization_targets : List[str]
            The names of the optimization targets to minimize.

        objective_weights : Optional[List[float]]
            Optional list of weights of optimization targets.

        space_adapter : BaseSpaceAdapter
            The space adapter class to employ for parameter space transformations.

        seed : Optional[int]
            By default SMAC uses a known seed (0) to keep results reproducible.
            However, if a `None` seed is explicitly provided, we let a random seed be produced by SMAC.

        run_name : Optional[str]
            Name of this run. This is used to easily distinguish across different runs.
            If set to `None` (default), SMAC will generate a hash from metadata.

        output_directory : Optional[str]
            The directory where SMAC output will saved. If set to `None` (default), a temporary dir will be used.

        max_trials : int
            Maximum number of trials (i.e., function evaluations) to be run. Defaults to 100.
            Note that modifying this value directly affects the value of `n_random_init`, if latter is set to `None`.

        n_random_init : Optional[int]
            Number of points evaluated at start to bootstrap the optimizer.
            Default depends on max_trials and number of parameters and max_ratio.
            Note: it can sometimes be useful to set this to 1 when pre-warming the
            optimizer from historical data.
            See Also: mlos_bench.optimizer.bulk_register

        max_ratio : Optional[int]
            Maximum ratio of max_trials to be random configurations to be evaluated
            at start to bootstrap the optimizer.
            Useful if you want to explicitly control the number of random
            configurations evaluated at start.

        use_default_config: bool
            Whether to use the default config for the first trial after random initialization.

        n_random_probability: float
            Probability of choosing to evaluate a random configuration during optimization.
            Defaults to `0.1`. Setting this to a higher value favors exploration over exploitation.

        facade: AbstractFacade
            sets the facade to use for SMAC

        intensifier: Optional[Type[AbstractIntensifier]]
            Sets the intensifier type to use in the optimizer. If not set, the
            default intensifier
            from the facade will be used

        initial_design_class: AbstractInitialDesign
            Sets the initial design class to be used in the optimizer.
            Defaults to SobolInitialDesign

        **kwargs:
            Additional arguments to be passed to the
            scenerio, and intensifier
        """
        super().__init__(
            parameter_space=parameter_space,
            optimization_targets=optimization_targets,
            objective_weights=objective_weights,
            space_adapter=space_adapter,
        )

        # Declare at the top because we need it in __del__/cleanup()
        self._temp_output_directory: Optional[TemporaryDirectory] = None

        # Store for TrialInfo instances returned by .ask()
        self.trial_info_df: pd.DataFrame = pd.DataFrame(
            columns=["Configuration", "Context", "TrialInfo", "TrialValue"]
        )
        # The default when not specified is to use a known seed (0) to keep results reproducible.
        # However, if a `None` seed is explicitly provided, we let a random seed be produced by SMAC.
        # https://automl.github.io/SMAC3/main/api/smac.scenario.html#smac.scenario.Scenario
        seed = -1 if seed is None else seed

        # Create temporary directory for SMAC output (if none provided)
        if output_directory is None:
            # pylint: disable=consider-using-with
            try:
                self._temp_output_directory = TemporaryDirectory(ignore_cleanup_errors=True)  # Argument added in Python 3.10
            except TypeError:
                self._temp_output_directory = TemporaryDirectory()
            output_directory = self._temp_output_directory.name

        if n_random_init is not None:
            assert isinstance(n_random_init, int) and n_random_init >= 0
            if n_random_init == max_trials and use_default_config:
                # Increase max budgeted trials to account for use_default_config.
                max_trials += 1

        scenario: Scenario = Scenario(
            self.optimizer_parameter_space,
            objectives=self._optimization_targets,
            name=run_name,
            output_directory=Path(output_directory),
            deterministic=True,
            use_default_config=use_default_config,
            n_trials=max_trials,
            seed=seed or -1,  # if -1, SMAC will generate a random seed internally
            n_workers=1,  # Use a single thread for evaluating trials
            **SmacOptimizer._filter_kwargs(Scenario, **kwargs),
        )

        config_selector: ConfigSelector = facade.get_config_selector(
            scenario, retrain_after=1
        )

        if intensifier is None:
            intensifier_instance = facade.get_intensifier(scenario)
        else:
            intensifier_instance = intensifier(
                scenario, **SmacOptimizer._filter_kwargs(intensifier, **kwargs)
            )

        # TODO: When bulk registering prior configs to rewarm the optimizer,
        # there is a way to inform SMAC's initial design that we have
        # additional_configs and can set n_configs == 0.
        # Additionally, we may want to consider encoding those values into the
        # runhistory when prewarming the optimizer so that the initial design
        # doesn't reperform random init.
        # See Also: #488

        initial_design_args: Dict[str, Union[list, int, float, Scenario]] = {
            'scenario': scenario,
            # Workaround a bug in SMAC that sets a default arg to a mutable
            # value that can cause issues when multiple optimizers are
            # instantiated with the use_default_config option within the same
            # process that use different ConfigSpaces so that the second
            # receives the default config from both as an additional config.
            'additional_configs': []
        }
        if n_random_init is not None:
            initial_design_args['n_configs'] = n_random_init
            if n_random_init > 0.25 * max_trials and max_ratio is None:
                warning(
                    'Number of random initial configurations (%d) is ' +
                    'greater than 25%% of max_trials (%d). ' +
                    'Consider setting max_ratio to avoid SMAC overriding n_random_init.',
                    n_random_init,
                    max_trials,
                )
            if max_ratio is not None:
                assert isinstance(max_ratio, float) and 0.0 <= max_ratio <= 1.0
                initial_design_args['max_ratio'] = max_ratio

        # Use the default InitialDesign from SMAC.
        # (currently SOBOL instead of LatinHypercube due to better uniformity
        # for initial sampling which results in lower overall samples required)
        initial_design = initial_design_class(**initial_design_args)

        # Workaround a bug in SMAC that doesn't pass the seed to the random
        # design when generated a random_design for itself via the
        # get_random_design static method when random_design is None.
        assert isinstance(n_random_probability, float) and n_random_probability >= 0
        random_design = ProbabilityRandomDesign(probability=n_random_probability, seed=scenario.seed)

        self.base_optimizer = facade(
            scenario,
            SmacOptimizer._dummy_target_func,
            initial_design=initial_design,
            intensifier=intensifier_instance,
            random_design=random_design,
            config_selector=config_selector,
<<<<<<< HEAD
=======
            multi_objective_algorithm=Optimizer_Smac.get_multi_objective_algorithm(
                scenario, objective_weights=self._objective_weights),
>>>>>>> 0b010293
            overwrite=True,
            logging_level=False,  # Use the existing logger
            **SmacOptimizer._filter_kwargs(facade, **kwargs),
        )

        self.lock = threading.Lock()

    def __del__(self) -> None:
        # Best-effort attempt to clean up, in case the user forgets to call .cleanup()
        self.cleanup()

    @property
    def n_random_init(self) -> int:
        """
        Gets the number of random samples to use to initialize the optimizer's search space sampling.

        Note: This may not be equal to the value passed to the initializer, due to logic present in the SMAC.
        See Also: max_ratio

        Returns
        -------
        int
            The number of random samples used to initialize the optimizer's search space sampling.
        """
        # pylint: disable=protected-access
        return self.base_optimizer._initial_design._n_configs

    @staticmethod
    def _filter_kwargs(function: Callable, **kwargs: Any) -> Dict[str, Any]:
        """
        Filters arguments provided in the kwargs dictionary to be restricted to the arguments legal for
        the called function.

        Parameters
        ----------
        function : Callable
            function over which we filter kwargs for.
        kwargs:
            kwargs that we are filtering for the target function

        Returns
        -------
        dict
            kwargs with the non-legal argument filtered out
        """
        sig = inspect.signature(function)
        filter_keys = [
            param.name
            for param in sig.parameters.values()
            if param.kind == param.POSITIONAL_OR_KEYWORD
        ]
        filtered_dict = {
            filter_key: kwargs[filter_key] for filter_key in filter_keys & kwargs.keys()
        }
        return filtered_dict

    @staticmethod
    def _dummy_target_func(
        config: ConfigSpace.Configuration,
        seed: int = 0,
        budget: float = 1,
        instance: object = None,
    ) -> None:
        """Dummy target function for SMAC optimizer.

        Since we only use the ask-and-tell interface, this is never called.

        Parameters
        ----------
        config : ConfigSpace.Configuration
            Configuration to evaluate.

        seed : int
            Random seed to use for the target function. Not actually used.

        budget : int
            The budget that was used for evaluating the configuration.

        instance : object
            The instance that the configuration was evaluated on.
        """
        # NOTE: Providing a target function when using the ask-and-tell interface is an imperfection of the API
        # -- this planned to be fixed in some future release: https://github.com/automl/SMAC3/issues/946
        raise RuntimeError('This function should never be called.')

    def _register(self, configurations: pd.DataFrame,
                  scores: pd.DataFrame, context: Optional[pd.DataFrame] = None) -> None:
        """Registers the given configurations and scores.

        Parameters
        ----------
        configurations : pd.DataFrame
            Dataframe of configurations / parameters. The columns are parameter names and the rows are the configurations.

        scores : pd.DataFrame
            Scores from running the configurations. The index is the same as the index of the configurations.

        context : pd.DataFrame
            Context of the request that is being registered.
        """
        with self.lock:
            # Register each trial (one-by-one)
            contexts: Union[List[pd.Series], List[None]] = _to_context(context) or [
                None for _ in scores    # type: ignore[misc]
            ]
            for config, score, ctx in zip(
                self._to_configspace_configs(configurations),
                scores.values.tolist(),
                contexts,
            ):
                value: TrialValue = TrialValue(
                    cost=score, time=0.0, status=StatusType.SUCCESS
                )

                matching: pd.Series[bool]
                if ctx is None:
                    matching = self.trial_info_df["Configuration"] == config
                else:
                    matching = (
                        self.trial_info_df["Configuration"] == config
                    ) & pd.Series(
                        [df_ctx.equals(ctx) for df_ctx in self.trial_info_df["Context"]]
                    )

                # make a new entry
                if sum(matching) > 0:
                    info = self.trial_info_df[matching]["TrialInfo"].iloc[-1]
                    self.trial_info_df.at[list(matching).index(True), "TrialValue"] = (
                        value
                    )
                else:
                    if ctx is None or "budget" not in ctx or "instance" not in ctx:
                        info = TrialInfo(
                            config=config, seed=self.base_optimizer.scenario.seed
                        )
                        self.trial_info_df.loc[len(self.trial_info_df.index)] = [
                            config,
                            info,
                            info,
                            value,
                        ]
                    else:
                        info = TrialInfo(
                            config=config,
                            seed=self.base_optimizer.scenario.seed,
                            budget=ctx["budget"],
                            instance=ctx["instance"],
                        )
                        self.trial_info_df.loc[len(self.trial_info_df.index)] = [
                            config,
                            ctx,
                            info,
                            value,
                        ]
                self.base_optimizer.tell(info, value, save=False)

            # Save optimizer once we register all configs
            self.base_optimizer.optimizer.save()

    def _suggest(
        self, context: Optional[pd.DataFrame] = None
    ) -> Tuple[pd.DataFrame, Optional[pd.DataFrame]]:
        """Suggests a new configuration.

        Parameters
        ----------
        context : pd.DataFrame
            Not Yet Implemented.

        Returns
        -------
        configuration : pd.DataFrame
            Pandas dataframe with a single row. Column names are the parameter names.

        context : pd.DataFrame
            Pandas dataframe with a single row containing the context.
            Column names are the budget, seed, and instance of the evaluation, if valid.
        """
        with self.lock:
            if context is not None:
                warn(
                    f"Not Implemented: Ignoring context {list(context.columns)}",
                    UserWarning,
                )

            trial: TrialInfo = self.base_optimizer.ask()
            trial.config.is_valid_configuration()
            self.optimizer_parameter_space.check_configuration(trial.config)
            assert trial.config.config_space == self.optimizer_parameter_space

            config_df = self._extract_config(trial)
            context_df = SmacOptimizer._extract_context(trial)

            self.trial_info_df.loc[len(self.trial_info_df.index)] = [
                trial.config,
                context_df.iloc[0],
                trial,
                None,
            ]

        return config_df, context_df

    def register_pending(self, configurations: pd.DataFrame, context: Optional[pd.DataFrame] = None) -> None:
        raise NotImplementedError()

    def surrogate_predict(self, configurations: pd.DataFrame, context: Optional[pd.DataFrame] = None) -> npt.NDArray:
        from smac.utils.configspace import convert_configurations_to_array  # pylint: disable=import-outside-toplevel

        if context is not None:
            warn(f"Not Implemented: Ignoring context {list(context.columns)}", UserWarning)
        if self._space_adapter and not isinstance(self._space_adapter, IdentityAdapter):
            raise NotImplementedError("Space adapter not supported for surrogate_predict.")

        # pylint: disable=protected-access
        if len(self._observations) <= self.base_optimizer._initial_design._n_configs:
            raise RuntimeError(
                'Surrogate model can make predictions *only* after all initial points have been evaluated ' +
                f'{len(self._observations)} <= {self.base_optimizer._initial_design._n_configs}')
        if self.base_optimizer._config_selector._model is None:
            raise RuntimeError('Surrogate model is not yet trained')

        configs: npt.NDArray = convert_configurations_to_array(self._to_configspace_configs(configurations))
        mean_predictions, _ = self.base_optimizer._config_selector._model.predict(configs)
        return mean_predictions.reshape(-1,)

    def acquisition_function(self, configurations: pd.DataFrame, context: Optional[pd.DataFrame] = None) -> npt.NDArray:
        if context is not None:
            warn(f"Not Implemented: Ignoring context {list(context.columns)}", UserWarning)
        if self._space_adapter:
            raise NotImplementedError()

        # pylint: disable=protected-access
        if self.base_optimizer._config_selector._acquisition_function is None:
            raise RuntimeError('Acquisition function is not yet initialized')

        configs: list = self._to_configspace_configs(configurations)
        return self.base_optimizer._config_selector._acquisition_function(configs).reshape(-1,)

    def cleanup(self) -> None:
        try:
            if self._temp_output_directory is not None:
                self._temp_output_directory.cleanup()
                self._temp_output_directory = None
        except AttributeError:
            warning("_temp_output_directory does not exist.")

    def _to_configspace_configs(self, configurations: pd.DataFrame) -> List[ConfigSpace.Configuration]:
        """Convert a dataframe of configurations to a list of ConfigSpace configurations.

        Parameters
        ----------
        configurations : pd.DataFrame
            Dataframe of configurations / parameters. The columns are parameter names and the rows are the configurations.

        Returns
        -------
        configurations : list
            List of ConfigSpace configurations.
        """
        return [
            ConfigSpace.Configuration(self.optimizer_parameter_space, values=config.to_dict())
            for (_, config) in configurations.astype('O').iterrows()
        ]

    @staticmethod
    def _extract_context(trial: TrialInfo) -> pd.DataFrame:
        """Convert TrialInfo to a DataFrame.

        Parameters
        ----------
        trial : TrialInfo
            The trial to extract.

        Returns
        -------
        context : pd.DataFrame
            Pandas dataframe with a single row containing the context.
            Column names are the budget and instance of the evaluation, if valid.
        """
        return pd.DataFrame(
            [[trial.instance, trial.seed, trial.budget]],
            columns=["instance", "seed", "budget"],
        )

    def _extract_config(self, trial: TrialInfo) -> pd.DataFrame:
        return pd.DataFrame(
            [trial.config], columns=list(self.optimizer_parameter_space.keys())
        )

    def get_observations_full(self) -> pd.DataFrame:
        """Returns the observations as a dataframe with additional info.

        Returns
        -------
        observations : pd.DataFrame
            Dataframe of observations. The columns are parameter names and "score" for the score, each row is an observation.
        """
        if len(self.trial_info_df) == 0:
            raise ValueError("No observations registered yet.")

        return self.trial_info_df

    def get_best_observation(self) -> pd.DataFrame:
        """Returns the best observation so far as a dataframe.

        Returns
        -------
        best_observation : pd.DataFrame
            Dataframe with a single row containing the best observation. The columns are parameter names and "score" for the score.
        """
        if len(self._observations) == 0:
            raise ValueError("No observations registered yet.")

        observations = self._observations

        max_budget = np.nan
        budgets = [
            context["budget"].max()
            for _, _, context in self._observations
            if context is not None
        ]
        if len(budgets) > 0:
            max_budget = max(budgets)

        if max_budget is not np.nan:
            observations = [
                (config, score, context)
                for config, score, context in self._observations
                if context is not None and context["budget"].max() == max_budget
            ]

        configs = pd.concat([config for config, _, _ in observations])
        scores = pd.concat([score for _, score, _ in observations])
        configs["score"] = scores

        return configs.nsmallest(1, columns="score")


def _to_context(contexts: Optional[pd.DataFrame]) -> Optional[List[pd.Series]]:
    if contexts is None:
        return None
    return [idx_series[1] for idx_series in contexts.iterrows()]<|MERGE_RESOLUTION|>--- conflicted
+++ resolved
@@ -38,12 +38,12 @@
     Wrapper class for SMAC based Bayesian optimization.
     """
 
-<<<<<<< HEAD
     def __init__(
         self,  # pylint: disable=too-many-locals
         *,  # pylint: disable=too-many-locals
         parameter_space: ConfigSpace.ConfigurationSpace,
-        optimization_targets: str | List[str] | None = None,
+        optimization_targets: Union[str, List[str], None] = None,
+        objective_weights: Optional[List[float]] = None,
         space_adapter: Optional[BaseSpaceAdapter] = None,
         seed: Optional[int] = 0,
         run_name: Optional[str] = None,
@@ -58,21 +58,6 @@
         initial_design_class: Type[AbstractInitialDesign] = SobolInitialDesign,
         **kwargs: Any,
     ):
-=======
-    def __init__(self, *,  # pylint: disable=too-many-locals,too-many-arguments
-                 parameter_space: ConfigSpace.ConfigurationSpace,
-                 optimization_targets: List[str],
-                 objective_weights: Optional[List[float]] = None,
-                 space_adapter: Optional[BaseSpaceAdapter] = None,
-                 seed: Optional[int] = 0,
-                 run_name: Optional[str] = None,
-                 output_directory: Optional[str] = None,
-                 max_trials: int = 100,
-                 n_random_init: Optional[int] = None,
-                 max_ratio: Optional[float] = None,
-                 use_default_config: bool = False,
-                 n_random_probability: float = 0.1):
->>>>>>> 0b010293
         """
         Instantiate a new SMAC optimizer wrapper.
 
@@ -248,11 +233,8 @@
             intensifier=intensifier_instance,
             random_design=random_design,
             config_selector=config_selector,
-<<<<<<< HEAD
-=======
             multi_objective_algorithm=Optimizer_Smac.get_multi_objective_algorithm(
                 scenario, objective_weights=self._objective_weights),
->>>>>>> 0b010293
             overwrite=True,
             logging_level=False,  # Use the existing logger
             **SmacOptimizer._filter_kwargs(facade, **kwargs),
